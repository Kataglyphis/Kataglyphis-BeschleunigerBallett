include(CMakeDependentOption)
include(CheckCXXCompilerFlag)

macro(myproject_supports_sanitizers)
  if((CMAKE_CXX_COMPILER_ID MATCHES ".*Clang.*" OR CMAKE_CXX_COMPILER_ID MATCHES ".*GNU.*") AND NOT WIN32)
    set(SUPPORTS_UBSAN ON)
  else()
    set(SUPPORTS_UBSAN OFF)
  endif()

  if((CMAKE_CXX_COMPILER_ID MATCHES ".*Clang.*" OR CMAKE_CXX_COMPILER_ID MATCHES ".*GNU.*") AND WIN32)
    set(SUPPORTS_ASAN OFF)
  else()
    set(SUPPORTS_ASAN ON)
  endif()
endmacro()

macro(myproject_setup_options)
  option(myproject_ENABLE_HARDENING "Enable hardening" ON)
  option(myproject_ENABLE_COVERAGE "Enable coverage reporting" ON)
  cmake_dependent_option(
    myproject_ENABLE_GLOBAL_HARDENING
    "Attempt to push hardening options to built dependencies"
    ON
    myproject_ENABLE_HARDENING
    OFF)

  myproject_supports_sanitizers()

  if(NOT PROJECT_IS_TOP_LEVEL OR myproject_PACKAGING_MAINTAINER_MODE)
    option(myproject_ENABLE_IPO "Enable IPO/LTO" ON)
    option(myproject_WARNINGS_AS_ERRORS "Treat Warnings As Errors" OFF)
    option(myproject_ENABLE_SANITIZER_ADDRESS "Enable address sanitizer" OFF)
    option(myproject_ENABLE_SANITIZER_LEAK "Enable leak sanitizer" OFF)
    option(myproject_ENABLE_SANITIZER_UNDEFINED "Enable undefined sanitizer" OFF)
    option(myproject_ENABLE_SANITIZER_THREAD "Enable thread sanitizer" OFF)
    option(myproject_ENABLE_SANITIZER_MEMORY "Enable memory sanitizer" OFF)
    option(myproject_ENABLE_UNITY_BUILD "Enable unity builds" OFF)
    option(myproject_ENABLE_CLANG_TIDY "Enable clang-tidy" OFF)
    option(myproject_ENABLE_CPPCHECK "Enable cpp-check analysis" ON)
    option(myproject_ENABLE_PCH "Enable precompiled headers" OFF)
<<<<<<< HEAD
    option(myproject_ENABLE_CACHE "Enable ccache" OFF)
		option(myproject_ENABLE_IWYU "Enable IWYU" ON)
=======
    option(myproject_ENABLE_CACHE "Enable ccache" ON)
>>>>>>> ab750f1a
  else()
    option(myproject_ENABLE_IPO "Enable IPO/LTO" ON)
    option(myproject_WARNINGS_AS_ERRORS "Treat Warnings As Errors" OFF)
    option(myproject_ENABLE_SANITIZER_ADDRESS "Enable address sanitizer" ${SUPPORTS_ASAN})
    option(myproject_ENABLE_SANITIZER_LEAK "Enable leak sanitizer" OFF)
    option(myproject_ENABLE_SANITIZER_UNDEFINED "Enable undefined sanitizer" ${SUPPORTS_UBSAN})
    option(myproject_ENABLE_SANITIZER_THREAD "Enable thread sanitizer" OFF)
    option(myproject_ENABLE_SANITIZER_MEMORY "Enable memory sanitizer" OFF)
    option(myproject_ENABLE_UNITY_BUILD "Enable unity builds" OFF)
    option(myproject_ENABLE_CLANG_TIDY "Enable clang-tidy" OFF)
    option(myproject_ENABLE_CPPCHECK "Enable cpp-check analysis" ON)
    option(myproject_ENABLE_PCH "Enable precompiled headers" OFF)
    option(myproject_ENABLE_CACHE "Enable ccache" ON)
		option(myproject_ENABLE_IWYU "Enable IWYU" ON)
  endif()

  if(NOT PROJECT_IS_TOP_LEVEL)
    mark_as_advanced(
      myproject_ENABLE_IPO
      myproject_WARNINGS_AS_ERRORS
      myproject_ENABLE_SANITIZER_ADDRESS
      myproject_ENABLE_SANITIZER_LEAK
      myproject_ENABLE_SANITIZER_UNDEFINED
      myproject_ENABLE_SANITIZER_THREAD
      myproject_ENABLE_SANITIZER_MEMORY
      myproject_ENABLE_UNITY_BUILD
      myproject_ENABLE_CLANG_TIDY
      myproject_ENABLE_CPPCHECK
      myproject_ENABLE_COVERAGE
      myproject_ENABLE_PCH
      myproject_ENABLE_CACHE)
  endif()

endmacro()

macro(myproject_global_options)

  # specify the C/C++ standard
  set(CMAKE_CXX_STANDARD 23)
  set(CMAKE_CXX_STANDARD_REQUIRED True)

  set(CMAKE_C_STANDARD 17)
  set(CMAKE_C_STANDARD_REQUIRED True)

  # set build type specific flags
  if(MSVC)
    set(CMAKE_CXX_FLAGS_DEBUG "${CMAKE_CXX_FLAGS_DEBUG} /DEBUG /Od")
    set(CMAKE_CXX_FLAGS_RELEASE "${CMAKE_CXX_FLAGS_RELEASE} /O2")
  elseif(CMAKE_CXX_COMPILER_ID STREQUAL "GNU")
    # https://gcc.gnu.org/onlinedocs/gcc/Debugging-Options.html
    # https://gcc.gnu.org/onlinedocs/gcc/Option-Summary.html
    set(CMAKE_CXX_FLAGS_DEBUG "{CMAKE_CXX_FLAGS_DEBUG} -g -O0 -ggdb")
    set(CMAKE_CXX_FLAGS_RELEASE "{CMAKE_CXX_FLAGS_RELEASE} -O3 -DNDEBUG")
    # https://clang.llvm.org/docs/UsersManual.html
  elseif(CMAKE_CXX_COMPILER_ID STREQUAL "Clang" AND MSVC)
    set(CMAKE_CXX_FLAGS_DEBUG "{CMAKE_CXX_FLAGS_DEBUG} /Od /O0")
    set(CMAKE_CXX_FLAGS_RELEASE "{CMAKE_CXX_FLAGS_RELEASE} /O2 -DNDEBUG")
    # https://clang.llvm.org/docs/ClangCommandLineReference.html
  elseif(CMAKE_CXX_COMPILER_ID STREQUAL "Clang")
    set(CMAKE_CXX_FLAGS_DEBUG "${CMAKE_CXX_FLAGS_DEBUG} -O0 -g -ggdb -std=c++2a")
    set(CMAKE_CXX_FLAGS_RELEASE "{CMAKE_CXX_FLAGS_RELEASE} -O3 -DNDEBUG -std=c++2a")

  endif()

  # control where the static and shared libraries are built so that on windows
  # we don't need to tinker with the path to run the executable
  set(CMAKE_ARCHIVE_OUTPUT_DIRECTORY ${PROJECT_BINARY_DIR})
  set(CMAKE_LIBRARY_OUTPUT_DIRECTORY ${PROJECT_BINARY_DIR})
  set(CMAKE_RUNTIME_OUTPUT_DIRECTORY ${PROJECT_BINARY_DIR})

	set(CMAKE_LINK_WHAT_YOU_USE TRUE)

  if(myproject_ENABLE_IPO)
    include(cmake/InterproceduralOptimization.cmake)
    myproject_enable_ipo()
  endif()

	if (myproject_ENABLE_IPO)
		if(CMAKE_CXX_COMPILER_ID STREQUAL "Clang")
			find_program(IWYU_PATH NAMES include-what-you-use iwyu)
			if (IWYU_PATH)
					set(CMAKE_CXX_INCLUDE_WHAT_YOU_USE ${IWYU_PATH})
					message(STATUS "Include-What-You-Use found: ${IWYU_PATH}")
			else()
					message(STATUS "Include-What-You-Use not found!")
			endif()
		endif()
	endif()

  myproject_supports_sanitizers()

  if(myproject_ENABLE_HARDENING AND myproject_ENABLE_GLOBAL_HARDENING)
    include(cmake/Hardening.cmake)
    if(NOT SUPPORTS_UBSAN
       OR myproject_ENABLE_SANITIZER_UNDEFINED
       OR myproject_ENABLE_SANITIZER_ADDRESS
       OR myproject_ENABLE_SANITIZER_THREAD
       OR myproject_ENABLE_SANITIZER_LEAK)
      set(ENABLE_UBSAN_MINIMAL_RUNTIME FALSE)
    else()
      set(ENABLE_UBSAN_MINIMAL_RUNTIME TRUE)
    endif()
    message("${myproject_ENABLE_HARDENING} ${ENABLE_UBSAN_MINIMAL_RUNTIME} ${myproject_ENABLE_SANITIZER_UNDEFINED}")
    myproject_enable_hardening(myproject_options ON ${ENABLE_UBSAN_MINIMAL_RUNTIME})
  endif()
endmacro()

macro(myproject_local_options)
  if(PROJECT_IS_TOP_LEVEL)
    include(cmake/StandardProjectSettings.cmake)
  endif()

  add_library(myproject_warnings INTERFACE)
  add_library(myproject_options INTERFACE)

  target_compile_features(myproject_options INTERFACE cxx_std_${CMAKE_CXX_STANDARD})

  include(cmake/CompilerWarnings.cmake)
  myproject_set_project_warnings(
    myproject_warnings
    ${myproject_WARNINGS_AS_ERRORS}
    ""
    ""
    ""
    "")

  include(cmake/Sanitizers.cmake)
  myproject_enable_sanitizers(
    myproject_options
    ${myproject_ENABLE_SANITIZER_ADDRESS}
    ${myproject_ENABLE_SANITIZER_LEAK}
    ${myproject_ENABLE_SANITIZER_UNDEFINED}
    ${myproject_ENABLE_SANITIZER_THREAD}
    ${myproject_ENABLE_SANITIZER_MEMORY})

  set_target_properties(myproject_options PROPERTIES UNITY_BUILD ${myproject_ENABLE_UNITY_BUILD})

  if(myproject_ENABLE_PCH)
    target_precompile_headers(
      myproject_options
      INTERFACE
      <vector>
      <string>
      <utility>)
  endif()

  if(myproject_ENABLE_CACHE)
    include(cmake/Cache.cmake)
    myproject_enable_cache()
  endif()

  include(cmake/StaticAnalyzers.cmake)
  if(myproject_ENABLE_CLANG_TIDY)
    myproject_enable_clang_tidy(myproject_options ${myproject_WARNINGS_AS_ERRORS})
  endif()

  if(myproject_ENABLE_CPPCHECK)
    myproject_enable_cppcheck(${myproject_WARNINGS_AS_ERRORS} "" # override cppcheck options
    )
  endif()

  if(myproject_ENABLE_COVERAGE)
    include(cmake/Tests.cmake)
    myproject_enable_coverage(myproject_options)
  endif()

  if(myproject_WARNINGS_AS_ERRORS)
    check_cxx_compiler_flag("-Wl,--fatal-warnings" LINKER_FATAL_WARNINGS)
    if(LINKER_FATAL_WARNINGS)
      # This is not working consistently, so disabling for now
      # target_link_options(myproject_options INTERFACE -Wl,--fatal-warnings)
    endif()
  endif()

  if(myproject_ENABLE_HARDENING AND NOT myproject_ENABLE_GLOBAL_HARDENING)
    include(cmake/Hardening.cmake)
    if(NOT SUPPORTS_UBSAN
       OR myproject_ENABLE_SANITIZER_UNDEFINED
       OR myproject_ENABLE_SANITIZER_ADDRESS
       OR myproject_ENABLE_SANITIZER_THREAD
       OR myproject_ENABLE_SANITIZER_LEAK)
      set(ENABLE_UBSAN_MINIMAL_RUNTIME FALSE)
    else()
      set(ENABLE_UBSAN_MINIMAL_RUNTIME TRUE)
    endif()
    myproject_enable_hardening(myproject_options OFF ${ENABLE_UBSAN_MINIMAL_RUNTIME})
  endif()

  # include(cmake/Doxygen.cmake)
  # enable_doxygen()

  # include(cmake/Speedup.cmake)

endmacro()<|MERGE_RESOLUTION|>--- conflicted
+++ resolved
@@ -39,12 +39,8 @@
     option(myproject_ENABLE_CLANG_TIDY "Enable clang-tidy" OFF)
     option(myproject_ENABLE_CPPCHECK "Enable cpp-check analysis" ON)
     option(myproject_ENABLE_PCH "Enable precompiled headers" OFF)
-<<<<<<< HEAD
-    option(myproject_ENABLE_CACHE "Enable ccache" OFF)
+    option(myproject_ENABLE_CACHE "Enable ccache" ON)
 		option(myproject_ENABLE_IWYU "Enable IWYU" ON)
-=======
-    option(myproject_ENABLE_CACHE "Enable ccache" ON)
->>>>>>> ab750f1a
   else()
     option(myproject_ENABLE_IPO "Enable IPO/LTO" ON)
     option(myproject_WARNINGS_AS_ERRORS "Treat Warnings As Errors" OFF)
@@ -109,11 +105,11 @@
 
   endif()
 
-  # control where the static and shared libraries are built so that on windows
-  # we don't need to tinker with the path to run the executable
-  set(CMAKE_ARCHIVE_OUTPUT_DIRECTORY ${PROJECT_BINARY_DIR})
-  set(CMAKE_LIBRARY_OUTPUT_DIRECTORY ${PROJECT_BINARY_DIR})
-  set(CMAKE_RUNTIME_OUTPUT_DIRECTORY ${PROJECT_BINARY_DIR})
+	# control where the static and shared libraries are built so that on windows
+	# we don't need to tinker with the path to run the executable
+	set(CMAKE_ARCHIVE_OUTPUT_DIRECTORY ${PROJECT_BINARY_DIR})
+	set(CMAKE_LIBRARY_OUTPUT_DIRECTORY ${PROJECT_BINARY_DIR})
+	set(CMAKE_RUNTIME_OUTPUT_DIRECTORY ${PROJECT_BINARY_DIR})
 
 	set(CMAKE_LINK_WHAT_YOU_USE TRUE)
 
