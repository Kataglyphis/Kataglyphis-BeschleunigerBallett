<h1 align="center">
  <br>
  <a href="https://jonasheinle.de"><img src="images/logo.png" alt="VulkanEngine" width="200"></a>
  <br>
  Kataglyphis-Renderer 
  <br>
</h1>

<h1 align="center">
  <br>
  <a href="https://jonasheinle.de"><img src="images/vulkan-logo.png" alt="VulkanEngine" width="200"></a>
  <a href="https://jonasheinle.de"><img src="images/Engine_logo.png" alt="VulkanEngine" width="200"></a>
  <a href="https://jonasheinle.de"><img src="images/glm_logo.png" alt="VulkanEngine" width="200"></a>
  <a href="https://jonasheinle.de"><img src="images/Opengl-logo.png" alt="OpenGLEngine" width="200"></a>
</h1>

<h4 align="center">A graphics engine built on top of Vulkan+OpenGL. Serves also as playground 
for learning various best practices in Graphic APIs, CMake, Rust, ...<a href="https://jonasheinle.de" target="_blank"></a>.</h4>

(see also [**__Official homepage__**](https://kataglyphisrenderer.jonasheinle.de))

[![Linux build + tests + code coverage](https://github.com/Kataglyphis/GraphicsEngineVulkan/actions/workflows/Linux.yml/badge.svg)](https://github.com/Kataglyphis/GraphicsEngineVulkan/actions/workflows/Linux.yml)
[![Windows build](https://github.com/Kataglyphis/GraphicsEngineVulkan/actions/workflows/Windows.yml/badge.svg)](https://github.com/Kataglyphis/GraphicsEngineVulkan/actions/workflows/Windows.yml)
[![TopLang](https://img.shields.io/github/languages/top/Kataglyphis/Kataglyphis-Renderer)]()
[![Donate](https://img.shields.io/badge/Donate-PayPal-green.svg)](https://www.paypal.com/donate/?hosted_button_id=BX9AVVES2P9LN)
[![Twitter](https://img.shields.io/twitter/follow/Cataglyphis_?style=social)](https://twitter.com/Cataglyphis_)
[![YouTube](https://img.shields.io/youtube/channel/subscribers/UC3LZiH4sZzzaVBCUV8knYeg?style=social)](https://www.youtube.com/channel/UC3LZiH4sZzzaVBCUV8knYeg)

[**__Official homepage__**](https://kataglyphisrenderer.jonasheinle.de)

<p align="center">
  <a href="#key-features">Key Features</a> •
  <a href="#how-to-use">How To Use</a> •
  <a href="#download">Download</a> •
  <a href="#credits">Credits</a> •
  <a href="#related">Related</a> •
  <a href="#license">License</a>
</p>

<!-- TABLE OF CONTENTS -->
<details open="open">
  <summary>Table of Contents</summary>
  <ol>
    <li>
      <a href="#about-the-project">About The Project</a>
      <ul>
        <li><a href="#built-with">Built With</a></li>
      </ul>
      <ul>
        <li><a href="#key-features">Key Features</a></li>
      </ul>
    </li>
    <li>
      <a href="#getting-started">Getting Started</a>
      <ul>
        <li><a href="#prerequisites">Prerequisites</a></li>
        <li><a href="#installation">Installation</a></li>
      </ul>
    </li>
    <li><a href="#shaders">Shaders</a></li>
    <li><a href="#tests">Tests</a></li>
    <li><a href="#roadmap">Roadmap</a></li>
    <li><a href="#contributing">Contributing</a></li>
    <li><a href="#license">License</a></li>
    <li><a href="#contact">Contact</a></li>
    <li><a href="#acknowledgements">Acknowledgements</a></li>
    <li><a href="#acknowledgements">Literature</a></li>
    <li><a href="#acknowledgements">Common issues</a></li>
  </ol>
</details>

<!-- ABOUT THE PROJECT -->
## About The Project

<h1 align="center">
  <br>
  <a href="https://jonasheinle.de"><img src="images/VulkanEngine/Screenshot1.png" alt="VulkanEngine" width="400"></a>
  <a href="https://jonasheinle.de"><img src="images/VulkanEngine/Screenshot2.png" alt="VulkanEngine" width="400"></a>
  <a href="https://jonasheinle.de"><img src="images/VulkanEngine/Screenshot3.png" alt="VulkanEngine" width="700"></a>
</h1>

<h1 align="center">
  <br>
  <a href="https://jonasheinle.de"><img src="images/OpenGLEngine/Screenshot1.png" alt="VulkanEngine" width="600"></a>
  <a href="https://jonasheinle.de"><img src="images/OpenGLEngine/Screenshot2.png" alt="VulkanEngine" width="600"></a>
  <br>
  <a href="https://jonasheinle.de"><img src="images/OpenGLEngine/Screenshot3.png" alt="VulkanEngine" width="200"></a>
  <a href="https://jonasheinle.de"><img src="images/OpenGLEngine/Screenshot4.png" alt="VulkanEngine" width="200"></a>
</h1>

This project provides me a solid Vulkan/OpenGL renderer starting point for implementing 
modern established rendering techniques and getting quickly started in own research topics.  
As this project evolved it gained additional functionality:

* collecting/using CMake best practices
* collecting/using C++ best practices and testing new lang features :blush:
* collecting experience in fuzzy/benchmark testing in C++
* collecting experience in integrating :love_letter: Rust :love_letter: code in Cmake projects

Frequently tested under   
* [latest windows and ubuntu version]
* [GCC/CLANG/MSVC/CLANG-CL] 

### Key Features

<div align="center">


|            Category           |           Feature                             |  Implement Status  |
|-------------------------------|-----------------------------------------------|:------------------:|
|  **Vulkan Render agnostic**   | Rasterizer                                    |         ✔️         |
|                               | Raytracing                                    |         ✔️         |
|                               | Path tracing                                  |         ✔️         |
|                               | PBR support (UE4, Disney, etc.)               |         ✔️         |
|                               | .obj Model loading                            |         ✔️         |
|                               | Mip Mapping                                   |         ✔️         |
|  **OpenGL Render agnostic**   |                                               |                    |
|                               | Directional Lights                            |         ✔️         |
|                               | Point Lights                                  |         ✔️         |
|                               | Spot Lights                                   |         ✔️         |
|                               | Directional Shadow Mapping                    |         ✔️         |
|                               | Omni-Directional Shadow Mapping               |         ✔️         |
|                               | Cascaded Shadow Mapping                       |         ✔️         |
|                               | Cloud system                                  |         ✔️         |
|                               | 3D-worley noise generation                    |         ✔️         |
|                               | .obj Model loading                            |         ✔️         |
|                               | PBR support (UE4,disney,phong, etc.)          |         ✔️         |
|                               | Support for `#include` directives in shaders. |         ✔️         |
|                               | Sky box                                       |         ✔️         |
|                               | Supporting compute shader                     |         ✔️         |
|                               | On the fly 3D worley/perlin noise creation    |         ✔️         |
|      **C++/CMake agnostic**   | Code coverage for Clang                       |         ✔️         |
|                               | Advanced unit testing                         |         🔶        |
|                               | Advanced performance testing                  |         🔶        |
|                               | Advanced fuzz testing                         |         🔶        |

</div>

**Legend:**
- ✔️ - completed  
- 🔶 - in progress  
- ❌ - not started



### Built With

* [Vulkan 1.3](https://www.vulkan.org/)
* [OpenGL 4.6](https://www.opengl.org//)
* [GLAD](https://glad.dav1d.de/)
* [glm](https://github.com/g-truc/glm)
* [glfw](https://www.glfw.org/)
* [tinyobjloader](https://github.com/tinyobjloader/tinyobjloader)
* [stb](https://github.com/nothings/stb)
* [vma](https://github.com/GPUOpen-LibrariesAndSDKs/VulkanMemoryAllocator)
* [tinygltf](https://github.com/syoyo/tinygltf)
* [doxygen](https://www.doxygen.nl/index.html)
* [gtest](https://github.com/google/googletest)
* [gbenchmark](https://github.com/google/benchmark)
* [google fuzztest](https://github.com/google/fuzztest)
* [cmake](https://cmake.org/)
* [gsl](https://github.com/Microsoft/GSL)
* [NSIS](https://nsis.sourceforge.io/Main_Page)
* [nlohmann_json](https://github.com/nlohmann/json)
* [SPDLOG](https://github.com/gabime/spdlog)

<<<<<<< HEAD

=======
>>>>>>> 2e3351cb
### Useful tools (you might also considering :) )

* [cppcheck](https://cppcheck.sourceforge.io/)
* [renderdoc](https://renderdoc.org/)
* [nsightgraphics](https://developer.nvidia.com/nsight-graphics)
* [valgrind](https://valgrind.org/)
* [clangtidy](https://github.com/llvm/llvm-project)
* [visualstudio](https://visualstudio.microsoft.com/de/)
* [ClangPowerTools](https://www.clangpowertools.com/)
* [Codecov](https://app.codecov.io/gh)
* [uv](https://github.com/astral-sh/uv)

<!-- GETTING STARTED -->
## Getting Started

### Prerequisites

Dependencies to libraries are stated above.<br />
C++23 or higher required.<br />
C17 or higher required.<br />
CMake 3.28.3 or higher required.<br />

#### Optional
* [Rust](https://www.rust-lang.org/)
* [corrision-rs](https://github.com/corrosion-rs/corrosion)
* [cxx](https://cxx.rs/)

### Installation

1. Clone the repo
   ```sh
   git clone --recurse-submodules git@github.com:Kataglyphis/Kataglyphis-Renderer.git
   ```

2. Then build your solution with [CMAKE] (https://cmake.org/) <br />
  Here the recommended way over command line after cloning the repo:<br />
  > **_NOTE:_** Here we use CmakePresets to simplify things. Consider using it too
  or just build on a common way.
  
  For now the features in Rust are experimental. If you want to use them install
  Rust and set `RUST_FEATURES=ON` on your CMake build.

  (for clarity: Assumption you are in the dir you have cloned the repo into)
  ```sh
  $ mkdir build ; cd build
  # enlisting all available presets
  $ cmake --list-presets=all ../
  $ cmake --preset <configurePreset-name> ../
  $ cmake --build --preset <buildPreset-name> .
  ```
  Alternatively you can use the build scripts I use for my standard configuration: <br/>
  * [`buildEngine.sh`] 
  * [`buildEngine.bat`]
  ```sh
  $ {WORKING_DIR}/GraphicsEngineVulkan/buildEngine[.sh/.bat]
  ```
### Upgrades
#### Rusty things:
1. Do not forget to upgrade the cxxbridge from time to time:
```bash
cargo install cxxbridge-cmd
```

# Shaders
I provide two ways for compiling shaders with. Hence if you want to add new
files as `#include` in your shaders you have to modify the files: (should be self-explanatory)<br/>
* [`include/vulkan_base/ShaderIncludes.hpp`] 
* [`cmake/CompileShadersToSPV.cmake`]

appropriately.</br>


# Tests
I have four tests suites.

1. Compilation Test Suite: This suite gets executed every compilation step. This ensures the very most important functionality is correct before every compilation.

2. Commit Test Suite: This gets executed on every push. More expensive tests are allowed :) 

3. Perf test suite: It is all about measurements of performance. We are C++ tho! 

4. Fuzz testing suite

## Static Analyzers

```bash
clang --analyze --output-format html $(find Src -name '*.cpp' -o -name '*.cc')
scan-build cmake --build .
clang-tidy -p=./build/compile_commands.json  $(find Src -name '*.cpp' -o -name '*.cc')

```

# Format cmake files

```bash
uv venv
source .venv/bin/activate
pip install -v -e .
cmake-format -c ./.cmake-format.yaml -i $(find cmake -name '*.cmake' -o -name 'CMakeLists.txt')
```
# Format code files 

```bash
clang-format -i $(find include -name "*.cpp" -or -name "*.h" -or -name "*.hpp")
```

# Docs
Build the docs
```bash
uv venv
source .venv/bin/activate
pip install -v -e .
cd docs 
make html
```
<!-- ROADMAP -->
## Roadmap
Watch the refman generated by doxygen. <br/>
* [Watch it here](Documents/refman.pdf)

<!-- CONTRIBUTING -->
## Contributing

Contributions are what make the open source community such an amazing place to be learn, inspire, and create. Any contributions you make are **greatly appreciated**.

1. Fork the Project
2. Create your Feature Branch (`git checkout -b feature/AmazingFeature`)
3. Commit your Changes (`git commit -m 'Add some AmazingFeature'`)
4. Push to the Branch (`git push origin feature/AmazingFeature`)
5. Open a Pull Request


<!-- LICENSE -->
## License

Distributed under the MIT-License. See `LICENSE` for more information.


<!-- CONTACT -->
## Contact

Jonas Heinle - [@Cataglyphis_](https://twitter.com/Cataglyphis_) - renderdude@jotrockenmitlocken.de

Project Link: [https://github.com/Kataglyphis/GraphicsEngineVulkan](https://github.com/Kataglyphis/GraphicsEngineVulkan)



<!-- ACKNOWLEDGEMENTS -->
## Acknowledgements

You will find important links to information in the code.
But here in general some good sources of information:

Thanks for free 3D Models: 
* [Morgan McGuire, Computer Graphics Archive, July 2017 (https://casual-effects.com/data)](http://casual-effects.com/data/)

* [Viking room](https://sketchfab.com/3d-models/viking-room-a49f1b8e4f5c4ecf9e1fe7d81915ad38)

* [Loading Screen Image](https://www.golem.de/news/raumfahrt-spacex-macht-sicherheitstest-bei-hoechster-belastung-2001-146124.html)


## Literature 

Some very helpful literature, tutorials, etc. 

* [View Frustum Culling](http://www.lighthouse3d.com/tutorials/view-frustum-culling/geometric-approach-extracting-the-planes/)

Rust
* [Rust](https://www.rust-lang.org/)

CMake/C++
* [Cpp best practices](https://github.com/cpp-best-practices/cppbestpractices)
* [Integrate Rust into CMake projects](https://github.com/trondhe/rusty_cmake)
* [corrision-rs](https://github.com/corrosion-rs/corrosion)
* [cxx](https://cxx.rs/)

OpenGL 
* [learnopengl.com](https://learnopengl.com/)
* [ogldev.org](https://ogldev.org/)
* [Cascaded Shadow Maps](https://ahbejarano.gitbook.io/lwjglgamedev/chapter26)
* [Compute Shader in OpenGL](https://antongerdelan.net/opengl/compute.html)

Clouds
* [pbr-book](https://www.pbr-book.org/)
* [Inigo Quilez](https://iquilezles.org)
* [Shadertoy Horizon Zero Dawn](https://www.shadertoy.com/view/WddSDr)
* [Sebastian Lague](https://m.youtube.com/watch?v=4QOcCGI6xOU&t=97s)
* [Horizon Zero Dawn](http://advances.realtimerendering.com/s2015/The%20Real-time%20Volumetric%20Cloudscapes%20of%20Horizon%20-%20Zero%20Dawn%20-%20ARTR.pdf)
* [Clouds and noise](https://thebookofshaders.com/12/)
* [Shadertoy Clouds using 3D Perlin noise](https://www.shadertoy.com/view/XlKyRw)

Noise
* [Worley noise online demo](https://github.com/Erkaman/glsl-worley)

Vulkan
* [Udemy course by Ben Cook](https://www.udemy.com/share/102M903@JMHgpMsdMW336k2s5Ftz9FMx769wYAEQ7p6GMAPBsFuVUbWRgq7k2uY6qBCG6UWNPQ==/)
* [Vulkan Tutorial](https://vulkan-tutorial.com/)
* [Vulkan Raytracing Tutorial](https://developer.nvidia.com/rtx/raytracing/vkray)
* [Vulkan Tutorial; especially chapter about integrating imgui](https://frguthmann.github.io/posts/vulkan_imgui/)
* [NVidia Raytracing tutorial with Vulkan](https://nvpro-samples.github.io/vk_raytracing_tutorial_KHR/)
* [Blog from Sascha Willems](https://www.saschawillems.de/)

Physically Based Shading
* [Advanced Global Illumination by Dutre, Bala, Bekaert](https://www.oreilly.com/library/view/advanced-global-illumination/9781439864951/)
* [The Bible: PBR book](https://pbr-book.org/3ed-2018/Reflection_Models/Microfacet_Models)
* [Real shading in Unreal engine 4](https://blog.selfshadow.com/publications/s2013-shading-course/karis/s2013_pbs_epic_notes_v2.pdf)
* [Physically Based Shading at Disney](https://blog.selfshadow.com/publications/s2012-shading-course/burley/s2012_pbs_disney_brdf_notes_v3.pdf)
* [RealTimeRendering](https://www.realtimerendering.com/)
* [Understanding the Masking-Shadowing Function in Microfacet-Based BRDFs](https://hal.inria.fr/hal-01024289/)
* [Sampling the GGX Distribution of Visible Normals](https://pdfs.semanticscholar.org/63bc/928467d760605cdbf77a25bb7c3ad957e40e.pdf)

Path tracing
* [NVIDIA Path tracing Tutorial](https://github.com/nvpro-samples/vk_mini_path_tracer/blob/main/vk_mini_path_tracer/main.cpp)

## Common issues


<|MERGE_RESOLUTION|>--- conflicted
+++ resolved
@@ -115,6 +115,7 @@
 |                               | .obj Model loading                            |         ✔️         |
 |                               | Mip Mapping                                   |         ✔️         |
 |  **OpenGL Render agnostic**   |                                               |                    |
+|  **OpenGL Render agnostic**   |                                               |                    |
 |                               | Directional Lights                            |         ✔️         |
 |                               | Point Lights                                  |         ✔️         |
 |                               | Spot Lights                                   |         ✔️         |
@@ -164,10 +165,7 @@
 * [nlohmann_json](https://github.com/nlohmann/json)
 * [SPDLOG](https://github.com/gabime/spdlog)
 
-<<<<<<< HEAD
-
-=======
->>>>>>> 2e3351cb
+
 ### Useful tools (you might also considering :) )
 
 * [cppcheck](https://cppcheck.sourceforge.io/)
