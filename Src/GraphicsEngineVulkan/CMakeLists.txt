# update current positions
set(PROJECT_SRC_DIR ${CMAKE_CURRENT_SOURCE_DIR}/)
set(PROJECT_INCLUDE_DIR ${CMAKE_CURRENT_SOURCE_DIR}/)
set(EXTERNAL_LIB_SRC_DIR ${CMAKE_CURRENT_SOURCE_DIR}../../ExternalLib/)
set(SHADER_SRC_DIR ${CMAKE_CURRENT_SOURCE_DIR}/../../Resources/Shaders/)

include(cmake/filters/SetShaderFilters.cmake)
include(cmake/filters/SetProjectFilters.cmake)
include(cmake/SetSourceGroups.cmake)
include(cmake/filters/SetExternalLibsFilters.cmake)

<<<<<<< HEAD
file(GLOB_RECURSE VULKANRENDERER_SOURCES "*.cpp")
=======
file(GLOB_RECURSE VULKANRENDERER_SOURCES "*.cpp" "*.hpp")
>>>>>>> eb151246

file(
  GLOB_RECURSE SHADER_HEADERS
  RELATIVE ${SHADER_SRC_DIR}
  "*.hpp")

file(GLOB_RECURSE VULKANRENDERER_HEADERS "*.hpp")
<<<<<<< HEAD

if(RUST_FEATURES)
  corrosion_import_crate(MANIFEST_PATH rusty_code/Cargo.toml)
  corrosion_add_cxxbridge(
    rusty_bridge
    CRATE
    rusty_code
    FILES
    lib.rs)
endif()
=======
>>>>>>> eb151246

if(RUST_FEATURES)
  corrosion_import_crate(MANIFEST_PATH rusty_code/Cargo.toml)
  corrosion_add_cxxbridge(
    rusty_bridge
    CRATE
    rusty_code
    FILES
    lib.rs)
endif()

# add the executable
add_executable(${PROJECT_NAME})

set(ShaderIncludes
    -I
    ${SHADER_SRC_DIR}
    -I
    ${SHADER_SRC_DIR}common/
    -I
    ${SHADER_SRC_DIR}pbr/
    -I
    ${SHADER_SRC_DIR}pbr/brdf/
    -I
    ${SHADER_SRC_DIR}hostDevice/
    -I
    ${CMAKE_CURRENT_SOURCE_DIR}/
    -I
    ${CMAKE_CURRENT_SOURCE_DIR}/renderer/
    -I
    ${CMAKE_CURRENT_SOURCE_DIR}/renderer/pushConstants/
    -I
    ${CMAKE_CURRENT_SOURCE_DIR}/scene/)

# Join the paths into a single space-separated string
string(
  REPLACE ";"
          " "
          ShaderIncludesString
          "${ShaderIncludes}")

message("The shader include string is the following: ${ShaderIncludesString}")

if(RUST_FEATURES)
  target_compile_definitions(${PROJECT_NAME} PRIVATE USE_RUST=1)
else()
  target_compile_definitions(${PROJECT_NAME} PRIVATE USE_RUST=0)
endif()

if(NOT MSVC)
  target_compile_definitions(
    ${PROJECT_NAME}
    PRIVATE RELATIVE_RESOURCE_PATH="/../Resources/"
            RELATIVE_INCLUDE_PATH="/../Src/GraphicsEngineVulkan/"
            RELATIVE_IMGUI_FONTS_PATH="/../ExternalLib/IMGUI/misc/fonts/"
            ShaderIncludesString="${ShaderIncludesString}")
else()
  target_compile_definitions(
    ${PROJECT_NAME}
    PRIVATE RELATIVE_RESOURCE_PATH="/../../Resources/"
            RELATIVE_INCLUDE_PATH="/../../Src/GraphicsEngineVulkan/"
            RELATIVE_IMGUI_FONTS_PATH="/../../ExternalLib/IMGUI/misc/fonts/"
            ShaderIncludesString="${ShaderIncludesString}")
endif()

configure_file(VulkanRendererConfig.hpp.in "${CMAKE_CURRENT_SOURCE_DIR}/renderer/VulkanRendererConfig.hpp")

target_sources(
  ${PROJECT_NAME}
  PUBLIC ${RASTER_SHADER_FILTER}
         ${RAYTRACING_SHADER_FILTER}
         ${COMMON_SHADER_FILTER}
         ${POST_SHADER_FILTER}
         ${BRDF_SHADER_FILTER}
         ${PBR_SHADER_FILTER}
         ${PATH_TRACING_SHADER_FILTER}
         ${VULKANRENDERER_SOURCES}
         # this is great; no CPPCHECK,CLANG_TIDY here
         $<TARGET_OBJECTS:IMGUI>
  PUBLIC FILE_SET
         HEADERS
         BASE_DIRS
         ${PROJECT_INCLUDE_DIR}
         ${SHADER_SRC_DIR}
         FILES
         ${VULKANRENDERER_HEADERS}
         ${SHADER_HEADERS})

target_include_directories(${PROJECT_NAME} PRIVATE ${Vulkan_INCLUDE_DIRS})

target_link_libraries(
  ${PROJECT_NAME}
  PUBLIC ${CMAKE_DL_LIBS}
         Threads::Threads
         Vulkan::Vulkan
         glfw
         imgui
         stb
         glm
         tinyobjloader
         vma
         ktx
         # enable compiler warnings
         myproject_warnings
         # enable sanitizers
         myproject_options
  PRIVATE GSL spdlog::spdlog nlohmann_json::nlohmann_json rusty_bridge)

if(RUST_FEATURES)
target_link_libraries(
  ${PROJECT_NAME}
  PRIVATE rusty_bridge)
endif()

if(RUST_FEATURES)
  target_link_libraries(${PROJECT_NAME} PUBLIC rusty_code)
endif()

# compile shaders as part of my cmake routine right away :)
include(cmake/CompileShadersToSPV.cmake)

foreach(Shader ${POST_SHADER_FILTER})
  add_shader(${PROJECT_NAME} ${Shader})
endforeach()

foreach(Shader ${RAYTRACING_SHADER_FILTER})
  add_shader(${PROJECT_NAME} ${Shader})
endforeach()

foreach(Shader ${RASTER_SHADER_FILTER})
  add_shader(${PROJECT_NAME} ${Shader})
endforeach()

foreach(Shader ${PATH_TRACING_SHADER_FILTER})
  add_shader(${PROJECT_NAME} ${Shader})
endforeach()<|MERGE_RESOLUTION|>--- conflicted
+++ resolved
@@ -9,11 +9,7 @@
 include(cmake/SetSourceGroups.cmake)
 include(cmake/filters/SetExternalLibsFilters.cmake)
 
-<<<<<<< HEAD
 file(GLOB_RECURSE VULKANRENDERER_SOURCES "*.cpp")
-=======
-file(GLOB_RECURSE VULKANRENDERER_SOURCES "*.cpp" "*.hpp")
->>>>>>> eb151246
 
 file(
   GLOB_RECURSE SHADER_HEADERS
@@ -21,19 +17,6 @@
   "*.hpp")
 
 file(GLOB_RECURSE VULKANRENDERER_HEADERS "*.hpp")
-<<<<<<< HEAD
-
-if(RUST_FEATURES)
-  corrosion_import_crate(MANIFEST_PATH rusty_code/Cargo.toml)
-  corrosion_add_cxxbridge(
-    rusty_bridge
-    CRATE
-    rusty_code
-    FILES
-    lib.rs)
-endif()
-=======
->>>>>>> eb151246
 
 if(RUST_FEATURES)
   corrosion_import_crate(MANIFEST_PATH rusty_code/Cargo.toml)
